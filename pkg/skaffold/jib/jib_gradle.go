/*
Copyright 2018 The Skaffold Authors

Licensed under the Apache License, Version 2.0 (the "License");
you may not use this file except in compliance with the License.
You may obtain a copy of the License at

    http://www.apache.org/licenses/LICENSE-2.0

Unless required by applicable law or agreed to in writing, software
distributed under the License is distributed on an "AS IS" BASIS,
WITHOUT WARRANTIES OR CONDITIONS OF ANY KIND, either express or implied.
See the License for the specific language governing permissions and
limitations under the License.
*/

package jib

import (
<<<<<<< HEAD
	"fmt"
=======
	"context"
>>>>>>> 52e0c2fd
	"os/exec"

	"github.com/GoogleContainerTools/skaffold/pkg/skaffold/schema/latest"
	"github.com/GoogleContainerTools/skaffold/pkg/skaffold/util"
	"github.com/pkg/errors"
)

var GradleCommand = util.CommandWrapper{Executable: "gradle", Wrapper: "gradlew"}

// GetDependenciesGradle finds the source dependencies for the given jib-gradle artifact.
// All paths are absolute.
func GetDependenciesGradle(ctx context.Context, workspace string, a *latest.JibGradleArtifact) ([]string, error) {
	cmd := getCommandGradle(ctx, workspace, a)
	deps, err := getDependencies(cmd)
	if err != nil {
		return nil, errors.Wrapf(err, "getting jibGradle dependencies")
	}
	return deps, nil
}

<<<<<<< HEAD
func getCommandGradle(workspace string, a *latest.JibGradleArtifact) *exec.Cmd {
	args := []string{"_jibSkaffoldFiles", "-q"}
	if a.Project != "" {
		// multi-module
		args[0] = fmt.Sprintf(":%s:%s", a.Project, args[0])
	}
	return getCommand(workspace, "gradle", getWrapperGradle(), args)
=======
func getCommandGradle(ctx context.Context, workspace string, _ /* a */ *latest.JibGradleArtifact) *exec.Cmd {
	return GradleCommand.CreateCommand(ctx, workspace, []string{"_jibSkaffoldFiles", "-q"})
>>>>>>> 52e0c2fd
}<|MERGE_RESOLUTION|>--- conflicted
+++ resolved
@@ -17,11 +17,8 @@
 package jib
 
 import (
-<<<<<<< HEAD
+	"context"
 	"fmt"
-=======
-	"context"
->>>>>>> 52e0c2fd
 	"os/exec"
 
 	"github.com/GoogleContainerTools/skaffold/pkg/skaffold/schema/latest"
@@ -42,16 +39,11 @@
 	return deps, nil
 }
 
-<<<<<<< HEAD
-func getCommandGradle(workspace string, a *latest.JibGradleArtifact) *exec.Cmd {
+func getCommandGradle(ctx context.Context, workspace string, a *latest.JibGradleArtifact) *exec.Cmd {
 	args := []string{"_jibSkaffoldFiles", "-q"}
 	if a.Project != "" {
 		// multi-module
 		args[0] = fmt.Sprintf(":%s:%s", a.Project, args[0])
 	}
-	return getCommand(workspace, "gradle", getWrapperGradle(), args)
-=======
-func getCommandGradle(ctx context.Context, workspace string, _ /* a */ *latest.JibGradleArtifact) *exec.Cmd {
-	return GradleCommand.CreateCommand(ctx, workspace, []string{"_jibSkaffoldFiles", "-q"})
->>>>>>> 52e0c2fd
+	return GradleCommand.CreateCommand(ctx, workspace, args)
 }