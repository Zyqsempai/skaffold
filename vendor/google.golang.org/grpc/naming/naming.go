/*
 *
 * Copyright 2014 gRPC authors.
 *
 * Licensed under the Apache License, Version 2.0 (the "License");
 * you may not use this file except in compliance with the License.
 * You may obtain a copy of the License at
 *
 *     http://www.apache.org/licenses/LICENSE-2.0
 *
 * Unless required by applicable law or agreed to in writing, software
 * distributed under the License is distributed on an "AS IS" BASIS,
 * WITHOUT WARRANTIES OR CONDITIONS OF ANY KIND, either express or implied.
 * See the License for the specific language governing permissions and
 * limitations under the License.
 *
 */

// Package naming defines the naming API and related data structures for gRPC.
<<<<<<< HEAD
=======
// The interface is EXPERIMENTAL and may be subject to change.
>>>>>>> cdffdadf
//
// This package is deprecated: please use package resolver instead.
package naming

// Operation defines the corresponding operations for a name resolution change.
//
// Deprecated: please use package resolver.
type Operation uint8

const (
	// Add indicates a new address is added.
	Add Operation = iota
	// Delete indicates an existing address is deleted.
	Delete
)

// Update defines a name resolution update. Notice that it is not valid having both
// empty string Addr and nil Metadata in an Update.
//
// Deprecated: please use package resolver.
type Update struct {
	// Op indicates the operation of the update.
	Op Operation
	// Addr is the updated address. It is empty string if there is no address update.
	Addr string
	// Metadata is the updated metadata. It is nil if there is no metadata update.
	// Metadata is not required for a custom naming implementation.
	Metadata interface{}
}

// Resolver creates a Watcher for a target to track its resolution changes.
//
// Deprecated: please use package resolver.
type Resolver interface {
	// Resolve creates a Watcher for target.
	Resolve(target string) (Watcher, error)
}

// Watcher watches for the updates on the specified target.
//
// Deprecated: please use package resolver.
type Watcher interface {
	// Next blocks until an update or error happens. It may return one or more
	// updates. The first call should get the full set of the results. It should
	// return an error if and only if Watcher cannot recover.
	Next() ([]*Update, error)
	// Close closes the Watcher.
	Close()
}<|MERGE_RESOLUTION|>--- conflicted
+++ resolved
@@ -17,10 +17,7 @@
  */
 
 // Package naming defines the naming API and related data structures for gRPC.
-<<<<<<< HEAD
-=======
 // The interface is EXPERIMENTAL and may be subject to change.
->>>>>>> cdffdadf
 //
 // This package is deprecated: please use package resolver instead.
 package naming
